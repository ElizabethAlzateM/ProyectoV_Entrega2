--- conflicted
+++ resolved
@@ -25,11 +25,6 @@
 2025-06-02 01:40:24,180 - DataCollector - INFO - ✅ Datos obtenidos correctamente.
 2025-06-02 01:40:24,196 - DataCollector - INFO - ✅ Base de datos actualizada correctamente
 2025-06-02 01:40:24,204 - DataCollector - INFO - ✅ Datos guardados correctamente en CSV
-<<<<<<< HEAD
-2025-06-14 22:25:21,564 - DataCollector - INFO - ✅ Datos obtenidos correctamente.
-2025-06-14 22:25:21,786 - DataCollector - INFO - ✅ Base de datos actualizada correctamente
-2025-06-14 22:25:21,790 - DataCollector - INFO - ✅ Datos guardados correctamente en CSV
-=======
 2025-06-02 16:46:34,361 - DataCollector - INFO - ✅ Datos obtenidos correctamente.
 2025-06-02 16:46:34,379 - DataCollector - INFO - ✅ Base de datos actualizada correctamente
 2025-06-02 16:46:34,383 - DataCollector - INFO - ✅ Datos guardados correctamente en CSV
@@ -73,5 +68,4 @@
 2025-06-15 01:46:03,341 - DataCollector - INFO - ✅ Datos guardados correctamente en CSV
 2025-06-15 02:17:26,822 - DataCollector - INFO - ✅ Datos obtenidos correctamente.
 2025-06-15 02:17:26,836 - DataCollector - INFO - ✅ Base de datos actualizada correctamente
-2025-06-15 02:17:26,840 - DataCollector - INFO - ✅ Datos guardados correctamente en CSV
->>>>>>> 7f094a5e
+2025-06-15 02:17:26,840 - DataCollector - INFO - ✅ Datos guardados correctamente en CSV